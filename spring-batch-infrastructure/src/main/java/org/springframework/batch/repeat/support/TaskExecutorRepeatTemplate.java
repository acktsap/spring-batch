--- conflicted
+++ resolved
@@ -19,7 +19,6 @@
 import org.springframework.batch.repeat.ExitStatus;
 import org.springframework.batch.repeat.RepeatCallback;
 import org.springframework.batch.repeat.RepeatContext;
-import org.springframework.batch.repeat.RepeatException;
 import org.springframework.batch.repeat.RepeatOperations;
 import org.springframework.core.task.SyncTaskExecutor;
 import org.springframework.core.task.TaskExecutor;
@@ -83,7 +82,7 @@
 
 		ExecutingRunnable runnable = null;
 
-		ResultQueue<ResultHolder> queue = ((ResultQueueInternalState) state).getResultQueue();
+		ResultQueue queue = (ResultQueue) state;
 
 		do {
 
@@ -138,7 +137,7 @@
 	 */
 	protected boolean waitForResults(RepeatInternalState state) {
 
-		ResultQueue<ResultHolder> queue = ((ResultQueueInternalState) state).getResultQueue();
+		ResultQueue queue = (ResultQueue) state;
 
 		boolean result = true;
 
@@ -148,14 +147,7 @@
 			 * Careful that no runnables that are not going to finish ever get
 			 * onto the queue, else this may block forever.
 			 */
-			ResultHolder future;
-			try {
-				future = (ResultHolder) queue.take();
-			}
-			catch (InterruptedException e) {
-				Thread.currentThread().interrupt();
-				throw new RepeatException("InterruptedException while waiting for result.");
-			}
+			ResultHolder future = (ResultHolder) queue.take();
 
 			if (future.getError() != null) {
 				state.getThrowables().add(future.getError());
@@ -175,7 +167,7 @@
 
 	protected RepeatInternalState createInternalState(RepeatContext context) {
 		// Queue of pending results:
-		return new ResultQueueInternalState(throttleLimit);
+		return new ResultQueueFactory().getResultQueue(throttleLimit);
 	}
 
 	/**
@@ -185,25 +177,17 @@
 	 * 
 	 */
 	private static class ExecutingRunnable implements Runnable, ResultHolder {
-<<<<<<< HEAD
-		
-=======
->>>>>>> 9cac014d
 		private final RepeatCallback callback;
 
 		private final RepeatContext context;
 
-<<<<<<< HEAD
-		private final ResultQueue<ResultHolder> queue;
-=======
 		private final ResultQueue queue;
->>>>>>> 9cac014d
 
 		private volatile ExitStatus result;
 
 		private volatile Throwable error;
 
-		public ExecutingRunnable(RepeatCallback callback, RepeatContext context, ResultQueue<ResultHolder> queue) {
+		public ExecutingRunnable(RepeatCallback callback, RepeatContext context, ResultQueue queue) {
 
 			super();
 
@@ -217,13 +201,7 @@
 		 * Tell the queue to expect a result.
 		 */
 		public void expect() {
-			try {
-				queue.expect();
-			}
-			catch (InterruptedException e) {
-				Thread.currentThread().interrupt();
-				throw new RepeatException("InterruptedException waiting for to acquire lock on input.");
-			}
+			queue.expect();
 		}
 
 		/**
@@ -265,30 +243,6 @@
 		 */
 		public RepeatContext getContext() {
 			return this.context;
-		}
-
-	}
-
-	/**
-	 * @author Dave Syer
-	 *
-	 */
-	private static class ResultQueueInternalState extends RepeatInternalStateSupport {
-
-		private final ResultQueue<ResultHolder> results;
-		
-		/**
-		 * @param throttleLimit the throttle limit for the result queue
-		 */
-		public ResultQueueInternalState(int throttleLimit) {
-			super();
-			this.results = new ThrottleLimitResultQueue<ResultHolder>(throttleLimit);
-		}
-		/* (non-Javadoc)
-		 * @see org.springframework.batch.repeat.support.RepeatInternalState#getResultQueue()
-		 */
-		public ResultQueue<ResultHolder> getResultQueue() {
-			return results;
 		}
 
 	}
